// Copyright Yahoo. Licensed under the terms of the Apache 2.0 license. See LICENSE in the project root.
package com.yahoo.vespa.hosted.controller.deployment;

import com.google.common.collect.ImmutableSortedMap;
import com.yahoo.component.Version;
import com.yahoo.component.VersionCompatibility;
import com.yahoo.config.provision.ApplicationId;
import com.yahoo.config.provision.zone.ZoneId;
import com.yahoo.transaction.Mutex;
import com.yahoo.vespa.curator.Lock;
import com.yahoo.vespa.hosted.controller.Application;
import com.yahoo.vespa.hosted.controller.ApplicationController;
import com.yahoo.vespa.hosted.controller.Controller;
import com.yahoo.vespa.hosted.controller.Instance;
import com.yahoo.vespa.hosted.controller.LockedApplication;
import com.yahoo.vespa.hosted.controller.api.identifiers.DeploymentId;
import com.yahoo.vespa.hosted.controller.api.integration.LogEntry;
import com.yahoo.vespa.hosted.controller.api.integration.deployment.ApplicationVersion;
import com.yahoo.vespa.hosted.controller.api.integration.deployment.JobId;
import com.yahoo.vespa.hosted.controller.api.integration.deployment.JobType;
import com.yahoo.vespa.hosted.controller.api.integration.deployment.RevisionId;
import com.yahoo.vespa.hosted.controller.api.integration.deployment.RunId;
import com.yahoo.vespa.hosted.controller.api.integration.deployment.SourceRevision;
import com.yahoo.vespa.hosted.controller.api.integration.deployment.TestReport;
import com.yahoo.vespa.hosted.controller.api.integration.deployment.TesterCloud;
import com.yahoo.vespa.hosted.controller.api.integration.deployment.TesterId;
import com.yahoo.vespa.hosted.controller.application.ApplicationList;
import com.yahoo.vespa.hosted.controller.application.Deployment;
import com.yahoo.vespa.hosted.controller.application.TenantAndApplicationId;
import com.yahoo.vespa.hosted.controller.application.pkg.ApplicationPackage;
import com.yahoo.vespa.hosted.controller.application.pkg.ApplicationPackageDiff;
import com.yahoo.vespa.hosted.controller.persistence.BufferedLogStore;
import com.yahoo.vespa.hosted.controller.persistence.CuratorDb;
import com.yahoo.vespa.hosted.controller.versions.VersionStatus;
import com.yahoo.vespa.hosted.controller.versions.VespaVersion;

import java.security.cert.X509Certificate;
import java.time.Duration;
import java.time.Instant;
import java.util.ArrayList;
import java.util.Collections;
import java.util.Comparator;
import java.util.HashSet;
import java.util.List;
import java.util.Map;
import java.util.NavigableMap;
import java.util.Optional;
import java.util.OptionalLong;
import java.util.Set;
import java.util.SortedMap;
import java.util.TreeMap;
import java.util.concurrent.TimeoutException;
import java.util.concurrent.atomic.AtomicReference;
import java.util.function.Consumer;
import java.util.function.UnaryOperator;
import java.util.logging.Level;
import java.util.logging.Logger;
import java.util.stream.Stream;

import static com.yahoo.collections.Iterables.reversed;
import static com.yahoo.vespa.hosted.controller.deployment.RunStatus.reset;
import static com.yahoo.vespa.hosted.controller.deployment.RunStatus.running;
import static com.yahoo.vespa.hosted.controller.deployment.Step.Status.succeeded;
import static com.yahoo.vespa.hosted.controller.deployment.Step.Status.unfinished;
import static com.yahoo.vespa.hosted.controller.deployment.Step.copyVespaLogs;
import static com.yahoo.vespa.hosted.controller.deployment.Step.deactivateTester;
import static com.yahoo.vespa.hosted.controller.deployment.Step.endStagingSetup;
import static com.yahoo.vespa.hosted.controller.deployment.Step.endTests;
import static com.yahoo.vespa.hosted.controller.deployment.Step.report;
import static java.time.temporal.ChronoUnit.SECONDS;
import static java.util.Comparator.naturalOrder;
import static java.util.function.Predicate.not;
import static java.util.logging.Level.INFO;
import static java.util.logging.Level.WARNING;
import static java.util.stream.Collectors.toList;
import static java.util.stream.Collectors.toUnmodifiableList;

/**
 * A singleton owned by the controller, which contains the state and methods for controlling deployment jobs.
 *
 * Keys are the {@link ApplicationId} of the real application, for which the deployment job is run, the
 * {@link JobType} to run, and the strictly increasing run number of this combination.
 * The deployment jobs run tests using regular applications, but these tester application IDs are not to be used elsewhere.
 *
 * Jobs consist of sets of {@link Step}s, defined in {@link JobProfile}s.
 * Each run is represented by a {@link Run}, which holds the status of each step of the run, as well as
 * some other meta data.
 *
 * @author jonmv
 */
public class JobController {

    public static final Duration maxHistoryAge = Duration.ofDays(60);

    private static final Logger log = Logger.getLogger(JobController.class.getName());

    private final int historyLength;
    private final Controller controller;
    private final CuratorDb curator;
    private final BufferedLogStore logs;
    private final TesterCloud cloud;
    private final JobMetrics metric;

    private final AtomicReference<Consumer<Run>> runner = new AtomicReference<>(__ -> { });

    public JobController(Controller controller) {
        this.historyLength = controller.system().isCd() ? 256 : 64;
        this.controller = controller;
        this.curator = controller.curator();
        this.logs = new BufferedLogStore(curator, controller.serviceRegistry().runDataStore());
        this.cloud = controller.serviceRegistry().testerCloud();
        this.metric = new JobMetrics(controller.metric(), controller::system);
    }

    public TesterCloud cloud() { return cloud; }
    public int historyLength() { return historyLength; }
    public void setRunner(Consumer<Run> runner) { this.runner.set(runner); }

    /** Rewrite all job data with the newest format. */
    public void updateStorage() {
        for (ApplicationId id : instances())
            for (JobType type : jobs(id)) {
                locked(id, type, runs -> { // Runs are not modified here, and are written as they were.
                    curator.readLastRun(id, type).ifPresent(curator::writeLastRun);
                });
            }
    }

    /** Returns all entries currently logged for the given run. */
    public Optional<RunLog> details(RunId id) {
        return details(id, -1);
    }

    /** Returns the logged entries for the given run, which are after the given id threshold. */
    public Optional<RunLog> details(RunId id, long after) {
        try (Mutex __ = curator.lock(id.application(), id.type())) {
            Run run = runs(id.application(), id.type()).get(id);
            if (run == null)
                return Optional.empty();

            return active(id).isPresent()
                    ? Optional.of(logs.readActive(id.application(), id.type(), after))
                    : logs.readFinished(id, after);
        }
    }

    /** Stores the given log entries for the given run and step. */
    public void log(RunId id, Step step, List<LogEntry> entries) {
        locked(id, __ -> {
            logs.append(id.application(), id.type(), step, entries);
            return __;
        });
    }

    /** Stores the given log messages for the given run and step. */
    public void log(RunId id, Step step, Level level, List<String> messages) {
        log(id, step, messages.stream()
                              .map(message -> new LogEntry(0, controller.clock().instant(), LogEntry.typeOf(level), message))
                              .collect(toList()));
    }

    /** Stores the given log message for the given run and step. */
    public void log(RunId id, Step step, Level level, String message) {
        log(id, step, level, Collections.singletonList(message));
    }

    /** Fetches any new Vespa log entries, and records the timestamp of the last of these, for continuation. */
    public void updateVespaLog(RunId id) {
        locked(id, run -> {
            if ( ! run.hasStep(copyVespaLogs))
                return run;

            ZoneId zone = id.type().zone(controller.system());
            Optional<Deployment> deployment = Optional.ofNullable(controller.applications().requireInstance(id.application())
                                                                            .deployments().get(zone));
            if (deployment.isEmpty() || deployment.get().at().isBefore(run.start()))
                return run;

            Instant from = run.lastVespaLogTimestamp().isAfter(deployment.get().at()) ? run.lastVespaLogTimestamp() : deployment.get().at();
            List<LogEntry> log = LogEntry.parseVespaLog(controller.serviceRegistry().configServer()
                                                                  .getLogs(new DeploymentId(id.application(), zone),
                                                                           Map.of("from", Long.toString(from.toEpochMilli()))),
                                                        from);
            if (log.isEmpty())
                return run;

            logs.append(id.application(), id.type(), Step.copyVespaLogs, log);
            return run.with(log.get(log.size() - 1).at());
        });
    }

    /** Fetches any new test log entries, and records the id of the last of these, for continuation. */
    public void updateTestLog(RunId id) {
        locked(id, run -> {
            Optional<Step> step = Stream.of(endStagingSetup, endTests)
                                        .filter(run.readySteps()::contains)
                                        .findAny();
            if (step.isEmpty())
                return run;

            List<LogEntry> entries = cloud.getLog(new DeploymentId(id.tester().id(), id.type().zone(controller.system())),
                                                  run.lastTestLogEntry());
            if (entries.isEmpty())
                return run;

            logs.append(id.application(), id.type(), step.get(), entries);
            return run.with(entries.stream().mapToLong(LogEntry::id).max().getAsLong());
        });
    }

    public void updateTestReport(RunId id) {
        locked(id, run -> {
            Optional<TestReport> report = cloud.getTestReport(new DeploymentId(id.tester().id(), id.type().zone(controller.system())));
            if (report.isEmpty()) {
                return run;
            }
            logs.writeTestReport(id, report.get());
            return run;
        });
    }

    public Optional<String> getTestReports(RunId id) {
        return logs.readTestReports(id);
    }

    /** Stores the given certificate as the tester certificate for this run, or throws if it's already set. */
    public void storeTesterCertificate(RunId id, X509Certificate testerCertificate) {
        locked(id, run -> run.with(testerCertificate));
    }

    /** Returns a list of all instances of applications which have registered. */
    public List<ApplicationId> instances() {
        return controller.applications().readable().stream()
                         .flatMap(application -> application.instances().values().stream())
                         .map(Instance::id)
                         .collect(toUnmodifiableList());
    }

    /** Returns all job types which have been run for the given application. */
    private List<JobType> jobs(ApplicationId id) {
        return JobType.allIn(controller.zoneRegistry()).stream()
                      .filter(type -> last(id, type).isPresent())
                      .collect(toUnmodifiableList());
    }

    /** Returns an immutable map of all known runs for the given application and job type. */
    public NavigableMap<RunId, Run> runs(JobId id) {
        return runs(id.application(), id.type());
    }

    /** Lists the start time of non-redeployment runs of the given job, in order of increasing age. */
    public List<Instant> jobStarts(JobId id) {
        return runs(id).descendingMap().values().stream()
                       .filter(run -> ! run.isRedeployment())
                       .map(Run::start)
                       .collect(toUnmodifiableList());
    }

    /** Returns an immutable map of all known runs for the given application and job type. */
    public NavigableMap<RunId, Run> runs(ApplicationId id, JobType type) {
        ImmutableSortedMap.Builder<RunId, Run> runs = ImmutableSortedMap.orderedBy(Comparator.comparing(RunId::number));
        Optional<Run> last = last(id, type);
        curator.readHistoricRuns(id, type).forEach((runId, run) -> {
            if (last.isEmpty() || ! runId.equals(last.get().id()))
                runs.put(runId, run);
        });
        last.ifPresent(run -> runs.put(run.id(), run));
        return runs.build();
    }

    /** Returns the run with the given id, if it exists. */
    public Optional<Run> run(RunId id) {
        return runs(id.application(), id.type()).values().stream()
                                                .filter(run -> run.id().equals(id))
                                                .findAny();
    }

    /** Returns the last run of the given type, for the given application, if one has been run. */
    public Optional<Run> last(JobId job) {
        return curator.readLastRun(job.application(), job.type());
    }

    /** Returns the last run of the given type, for the given application, if one has been run. */
    public Optional<Run> last(ApplicationId id, JobType type) {
        return curator.readLastRun(id, type);
    }

    /** Returns the last completed of the given job. */
    public Optional<Run> lastCompleted(JobId id) {
        return JobStatus.lastCompleted(runs(id));
    }

    /** Returns the first failing of the given job. */
    public Optional<Run> firstFailing(JobId id) {
        return JobStatus.firstFailing(runs(id));
    }

    /** Returns the last success of the given job. */
    public Optional<Run> lastSuccess(JobId id) {
        return JobStatus.lastSuccess(runs(id));
    }

    /** Returns the run with the given id, provided it is still active. */
    public Optional<Run> active(RunId id) {
        return last(id.application(), id.type())
                .filter(run -> ! run.hasEnded())
                .filter(run -> run.id().equals(id));
    }

    /** Returns a list of all active runs. */
    public List<Run> active() {
        return controller.applications().idList().stream()
                         .flatMap(id -> active(id).stream())
                         .collect(toUnmodifiableList());
    }

    /** Returns a list of all active runs for the given application. */
    public List<Run> active(TenantAndApplicationId id) {
        return controller.applications().requireApplication(id).instances().keySet().stream()
                         .flatMap(name -> JobType.allIn(controller.zoneRegistry()).stream()
                                                 .map(type -> last(id.instance(name), type))
                                                 .flatMap(Optional::stream)
                                                 .filter(run -> ! run.hasEnded()))
                         .collect(toUnmodifiableList());
    }

    /** Returns a list of all active runs for the given instance. */
    public List<Run> active(ApplicationId id) {
        return JobType.allIn(controller.zoneRegistry()).stream()
                      .map(type -> last(id, type))
                      .flatMap(Optional::stream)
                      .filter(run -> !run.hasEnded())
                      .collect(toUnmodifiableList());
    }

    /** Returns the job status of the given job, possibly empty. */
    public JobStatus jobStatus(JobId id) {
        return new JobStatus(id, runs(id));
    }

    /** Returns the deployment status of the given application. */
    public DeploymentStatus deploymentStatus(Application application) {
        return deploymentStatus(application, controller.readSystemVersion());
    }

    private DeploymentStatus deploymentStatus(Application application, Version systemVersion) {
        return new DeploymentStatus(application,
                                    this::jobStatus,
                                    controller.system(),
                                    systemVersion,
                                    instance -> controller.applications().versionCompatibility(application.id().instance(instance)),
                                    controller.clock().instant());
    }

    /** Adds deployment status to each of the given applications. */
    public DeploymentStatusList deploymentStatuses(ApplicationList applications, Version systemVersion) {
        return DeploymentStatusList.from(applications.asList().stream()
                                                     .map(application -> deploymentStatus(application, systemVersion))
                                                     .collect(toUnmodifiableList()));
    }

    /** Adds deployment status to each of the given applications. Calling this will do an implicit read of the controller's version status */
    public DeploymentStatusList deploymentStatuses(ApplicationList applications) {
        return deploymentStatuses(applications, controller.readSystemVersion());
    }

    /** Changes the status of the given step, for the given run, provided it is still active. */
    public void update(RunId id, RunStatus status, LockedStep step) {
        locked(id, run -> run.with(status, step));
    }

    /** Invoked when starting the step */
    public void setStartTimestamp(RunId id, Instant timestamp, LockedStep step) {
        locked(id, run -> run.with(timestamp, step));
    }

    /**
     * Changes the status of the given run to inactive, and stores it as a historic run.
     * Throws TimeoutException if some step in this job is still being run.
     */
    public void finish(RunId id) throws TimeoutException {
        List<Mutex> locks = new ArrayList<>();
        try {
            // Ensure no step is still running before we finish the run — report depends transitively on all the other steps.
            Run unlockedRun = run(id).get();
            for (Step step : report.allPrerequisites(unlockedRun.steps().keySet()))
                locks.add(curator.lock(id.application(), id.type(), step));

            locked(id, run -> {
                // If run should be reset, just return here.
                if (run.status() == reset) {
                    for (Step step : run.steps().keySet())
                        log(id, step, INFO, List.of("### Run will reset, and start over at " + run.sleepUntil().orElse(controller.clock().instant()).truncatedTo(SECONDS), ""));
                    return run.reset();
                }
                if (run.status() == running && run.stepStatuses().values().stream().anyMatch(not(succeeded::equals))) return run;

                // Store the modified run after it has been written to history, in case the latter fails.
                Run finishedRun = run.finished(controller.clock().instant());
                locked(id.application(), id.type(), runs -> {
                    runs.put(run.id(), finishedRun);
                    long last = id.number();
                    long successes = runs.values().stream().filter(old -> old.status() == RunStatus.success).count();
                    var oldEntries = runs.entrySet().iterator();
                    for (var old = oldEntries.next();
                            old.getKey().number() <= last - historyLength
                         || old.getValue().start().isBefore(controller.clock().instant().minus(maxHistoryAge));
                         old = oldEntries.next()) {

                        // Make sure we keep the last success and the first failing
                        if (     successes == 1
                            &&   old.getValue().status() == RunStatus.success
                            && ! old.getValue().start().isBefore(controller.clock().instant().minus(maxHistoryAge))) {
                            oldEntries.next();
                            continue;
                        }

                        logs.delete(old.getKey());
                        oldEntries.remove();
                    }
                });
                logs.flush(id);
                metric.jobFinished(run.id().job(), finishedRun.status());
                pruneRevisions(unlockedRun);

                return finishedRun;
            });
        }
        finally {
            for (Mutex lock : locks)
                lock.close();
        }
    }

    /** Marks the given run as aborted; no further normal steps will run, but run-always steps will try to succeed. */
    public void abort(RunId id, String reason) {
        locked(id, run -> {
            run.stepStatuses().entrySet().stream()
               .filter(entry -> entry.getValue() == unfinished)
               .forEach(entry -> log(id, entry.getKey(), INFO, "Aborting run: " + reason));
            return run.aborted();
        });
    }

    /** Accepts and stores a new application package and test jar pair under a generated application version key. */
    public ApplicationVersion submit(TenantAndApplicationId id, Optional<SourceRevision> revision, Optional<String> authorEmail,
                                     Optional<String> sourceUrl, long projectId, ApplicationPackage applicationPackage,
                                     byte[] testPackageBytes, Optional<String> description, int risk) {
        ApplicationController applications = controller.applications();
        AtomicReference<ApplicationVersion> version = new AtomicReference<>();
        applications.lockApplicationOrThrow(id, application -> {
            Optional<ApplicationVersion> previousVersion = application.get().revisions().last();
            Optional<ApplicationPackage> previousPackage = previousVersion.flatMap(previous -> applications.applicationStore().find(id.tenant(), id.application(), previous.buildNumber().getAsLong()))
                                                                          .map(ApplicationPackage::new);
            long previousBuild = previousVersion.map(latestVersion -> latestVersion.buildNumber().getAsLong()).orElse(0L);
            String packageHash = applicationPackage.bundleHash() + ApplicationPackage.calculateHash(testPackageBytes);
            RevisionId revisionId = RevisionId.forProduction(1 + previousBuild);
            version.set(ApplicationVersion.forProduction(revisionId,
                                                         revision,
                                                         authorEmail,
                                                         applicationPackage.compileVersion(),
                                                         applicationPackage.buildTime(),
                                                         sourceUrl,
                                                         revision.map(SourceRevision::commit),
                                                         Optional.of(packageHash),
                                                         description,
                                                         risk));

            byte[] diff = previousPackage.map(previous -> ApplicationPackageDiff.diff(previous, applicationPackage))
                                         .orElseGet(() -> ApplicationPackageDiff.diffAgainstEmpty(applicationPackage));
            applications.applicationStore().put(id.tenant(),
                                                id.application(),
                                                version.get().id(),
                                                applicationPackage.zippedContent(),
                                                testPackageBytes,
                                                diff);
            applications.applicationStore().putMeta(id.tenant(),
                                                    id.application(),
                                                    controller.clock().instant(),
                                                    applicationPackage.metaDataZip());

            application = application.withProjectId(projectId == -1 ? OptionalLong.empty() : OptionalLong.of(projectId));
            application = application.withRevisions(revisions -> revisions.with(version.get()));
            application = withPrunedPackages(application);

            applications.storeWithUpdatedConfig(application, applicationPackage);
            applications.deploymentTrigger().triggerNewRevision(id);
        });
        return version.get();
    }

    private LockedApplication withPrunedPackages(LockedApplication application){
        TenantAndApplicationId id = application.get().id();
        Optional<RevisionId> oldestDeployed = application.get().oldestDeployedRevision();
        if (oldestDeployed.isPresent()) {
            controller.applications().applicationStore().prune(id.tenant(), id.application(), oldestDeployed.get());

            for (ApplicationVersion version : application.get().revisions().withPackage())
                if (version.id().compareTo(oldestDeployed.get()) < 0)
                    application = application.withRevisions(revisions -> revisions.with(version.withoutPackage()));
        }
        return application;
    }

    /** Forget revisions no longer present in any relevant job history. */
    private void pruneRevisions(Run run) {
        TenantAndApplicationId applicationId = TenantAndApplicationId.from(run.id().application());
        boolean isProduction = run.versions().targetRevision().isProduction();
        (isProduction ? deploymentStatus(controller.applications().requireApplication(applicationId)).jobs().asList().stream()
                      : Stream.of(jobStatus(run.id().job())))
                .flatMap(jobs -> jobs.runs().values().stream())
                .map(r -> r.versions().targetRevision())
                .filter(id -> id.isProduction() == isProduction)
                .min(naturalOrder())
                .ifPresent(oldestRevision -> {
                    controller.applications().lockApplicationOrThrow(applicationId, application -> {
                        if (isProduction) {
                            controller.applications().applicationStore().pruneDiffs(run.id().application().tenant(), run.id().application().application(), oldestRevision.number());
                            controller.applications().store(application.withRevisions(revisions -> revisions.withoutOlderThan(oldestRevision)));
                        }
                        else {
                            controller.applications().applicationStore().pruneDevDiffs(new DeploymentId(run.id().application(), run.id().job().type().zone(controller.system())), oldestRevision.number());
                            controller.applications().store(application.withRevisions(revisions -> revisions.withoutOlderThan(oldestRevision, run.id().job())));
                        }
                    });
                });
    }

    /** Orders a run of the given type, or throws an IllegalStateException if that job type is already running. */
    public void start(ApplicationId id, JobType type, Versions versions, boolean isRedeployment, Optional<String> reason) {
        start(id, type, versions, isRedeployment, JobProfile.of(type), reason);
    }

    /** Orders a run of the given type, or throws an IllegalStateException if that job type is already running. */
    public void start(ApplicationId id, JobType type, Versions versions, boolean isRedeployment, JobProfile profile, Optional<String> reason) {
        ApplicationVersion revision = controller.applications().requireApplication(TenantAndApplicationId.from(id)).revisions().get(versions.targetRevision());
        if (revision.compileVersion()
                    .map(version -> controller.applications().versionCompatibility(id).refuse(versions.targetPlatform(), version))
                    .orElse(false))
            throw new IllegalArgumentException("Will not start a job with incompatible platform version (" + versions.targetPlatform() + ") " +
                                               "and compile versions (" + revision.compileVersion().get() + ")");

        locked(id, type, __ -> {
            Optional<Run> last = last(id, type);
            if (last.flatMap(run -> active(run.id())).isPresent())
                throw new IllegalArgumentException("Cannot start " + type + " for " + id + "; it is already running!");

            RunId newId = new RunId(id, type, last.map(run -> run.id().number()).orElse(0L) + 1);
            curator.writeLastRun(Run.initial(newId, versions, isRedeployment, controller.clock().instant(), profile, reason));
            metric.jobStarted(newId.job());
        });
    }


    /** Stores the given package and starts a deployment of it, after aborting any such ongoing deployment. */
    public void deploy(ApplicationId id, JobType type, Optional<Version> platform, ApplicationPackage applicationPackage) {
        deploy(id, type, platform, applicationPackage, false);
    }

    /** Stores the given package and starts a deployment of it, after aborting any such ongoing deployment.*/
    public void deploy(ApplicationId id, JobType type, Optional<Version> platform, ApplicationPackage applicationPackage, boolean dryRun) {
        controller.applications().lockApplicationOrThrow(TenantAndApplicationId.from(id), application -> {
            if ( ! application.get().instances().containsKey(id.instance()))
                application = controller.applications().withNewInstance(application, id);

            controller.applications().store(application);
        });

        DeploymentId deploymentId = new DeploymentId(id, type.zone(controller.system()));
        Optional<Run> lastRun = last(id, type);
        lastRun.filter(run -> ! run.hasEnded()).ifPresent(run -> abortAndWait(run.id()));

        long build = 1 + lastRun.map(run -> run.versions().targetRevision().number()).orElse(0L);
        RevisionId revisionId = RevisionId.forDevelopment(build, new JobId(id, type));
        ApplicationVersion version = ApplicationVersion.forDevelopment(revisionId, applicationPackage.compileVersion());

        byte[] diff = getDiff(applicationPackage, deploymentId, lastRun);

        controller.applications().lockApplicationOrThrow(TenantAndApplicationId.from(id), application -> {
            controller.applications().applicationStore().putDev(deploymentId, version.id(), applicationPackage.zippedContent(), diff);
            Version targetPlatform = platform.orElseGet(() -> findTargetPlatform(applicationPackage, lastRun, id));
            controller.applications().store(application.withRevisions(revisions -> revisions.with(version)));
            start(id,
                  type,
                  new Versions(targetPlatform, version.id(), lastRun.map(run -> run.versions().targetPlatform()), lastRun.map(run -> run.versions().targetRevision())),
                  false,
                  dryRun ? JobProfile.developmentDryRun : JobProfile.development,
                  Optional.empty());
        });

        locked(id, type, __ -> {
            runner.get().accept(last(id, type).get());
        });
    }

    /* Application package diff against previous version, or against empty version if previous does not exist or is invalid */
    private byte[] getDiff(ApplicationPackage applicationPackage, DeploymentId deploymentId, Optional<Run> lastRun) {
        return lastRun.map(run -> run.versions().targetRevision())
                      .map(prevVersion -> {
                          ApplicationPackage previous;
                          try {
                              previous = new ApplicationPackage(controller.applications().applicationStore().get(deploymentId, prevVersion));
                          } catch (IllegalArgumentException e) {
                              return ApplicationPackageDiff.diffAgainstEmpty(applicationPackage);
                          }
                          return ApplicationPackageDiff.diff(previous, applicationPackage);
                      })
                      .orElseGet(() -> ApplicationPackageDiff.diffAgainstEmpty(applicationPackage));
    }

    private Version findTargetPlatform(ApplicationPackage applicationPackage, Optional<Run> lastRun, ApplicationId id) {
        Optional<Integer> major = applicationPackage.deploymentSpec().majorVersion();
        if (major.isPresent())
            return controller.applications().lastCompatibleVersion(major.get())
                             .orElseThrow(() -> new IllegalArgumentException("major " + major.get() + " specified in deployment.xml, " +
                                                                             "but no version on this major was found"));

        // Prefer previous platform if possible.
        VersionStatus versionStatus = controller.readVersionStatus();
        VersionCompatibility compatibility = controller.applications().versionCompatibility(id);
        Optional<Version> target = lastRun.map(run -> run.versions().targetPlatform()).filter(versionStatus::isActive);
        if (target.isPresent() && compatibility.accept(target.get(), applicationPackage.compileVersion().orElse(target.get())))
            return target.get();

        // Otherwise, use newest, compatible version.
        for (VespaVersion platform : reversed(versionStatus.deployableVersions()))
            if (compatibility.accept(platform.versionNumber(), applicationPackage.compileVersion().orElse(platform.versionNumber())))
                return platform.versionNumber();

        throw new IllegalArgumentException("no suitable platform version found" +
                                           applicationPackage.compileVersion()
                                                             .map(version -> " for package compiled against " + version)
                                                             .orElse(""));
    }

    /** Aborts a run and waits for it complete. */
    private void abortAndWait(RunId id) {
        abort(id, "replaced by new deployment");
        runner.get().accept(last(id.application(), id.type()).get());

        while ( ! last(id.application(), id.type()).get().hasEnded()) {
            try {
                Thread.sleep(100);
            }
            catch (InterruptedException e) {
                Thread.currentThread().interrupt();
                throw new RuntimeException(e);
            }
        }
    }

    /** Deletes run data and tester deployments for applications which are unknown, or no longer built internally. */
    public void collectGarbage() {
        Set<ApplicationId> applicationsToBuild = new HashSet<>(instances());
        curator.applicationsWithJobs().stream()
               .filter(id -> ! applicationsToBuild.contains(id))
               .forEach(id -> {
                   try {
                       TesterId tester = TesterId.of(id);
                       for (JobType type : jobs(id))
                           locked(id, type, deactivateTester, __ -> {
                               try (Mutex ___ = curator.lock(id, type)) {
                                   try {
                                       deactivateTester(tester, type);
                                   }
                                   catch (Exception e) {
                                       // It's probably already deleted, so if we fail, that's OK.
                                   }
                                   curator.deleteRunData(id, type);
                               }
                           });
                       logs.delete(id);
                       curator.deleteRunData(id);
                   }
                   catch (Exception e) {
                       log.log(WARNING, "failed cleaning up after deleted application", e);
                   }
               });
    }

    public void deactivateTester(TesterId id, JobType type) {
        controller.serviceRegistry().configServer().deactivate(new DeploymentId(id.id(), type.zone(controller.system())));
    }

    /** Locks all runs and modifies the list of historic runs for the given application and job type. */
    private void locked(ApplicationId id, JobType type, Consumer<SortedMap<RunId, Run>> modifications) {
<<<<<<< HEAD
        try (Lock __ = curator.lock(id, type)) {
=======
        Application application = controller.applications().requireApplication(TenantAndApplicationId.from(id));
        try (Mutex __ = curator.lock(id, type)) {
>>>>>>> d8d8834a
            SortedMap<RunId, Run> runs = new TreeMap<>(curator.readHistoricRuns(id, type));
            modifications.accept(runs);
            curator.writeHistoricRuns(id, type, runs.values());
        }
    }

    /** Locks and modifies the run with the given id, provided it is still active. */
    public void locked(RunId id, UnaryOperator<Run> modifications) {
<<<<<<< HEAD
        try (Lock __ = curator.lock(id.application(), id.type())) {
=======
        Application application = controller.applications().requireApplication(TenantAndApplicationId.from(id.application()));
        try (Mutex __ = curator.lock(id.application(), id.type())) {
>>>>>>> d8d8834a
            active(id).ifPresent(run -> {
                curator.writeLastRun(modifications.apply(run));
            });
        }
    }

    /** Locks the given step and checks none of its prerequisites are running, then performs the given actions. */
    public void locked(ApplicationId id, JobType type, Step step, Consumer<LockedStep> action) throws TimeoutException {
        try (Mutex lock = curator.lock(id, type, step)) {
            for (Step prerequisite : step.allPrerequisites(last(id, type).get().steps().keySet())) // Check that no prerequisite is still running.
                try (Mutex __ = curator.lock(id, type, prerequisite)) { ; }

            action.accept(new LockedStep(lock, step));
        }
    }

}<|MERGE_RESOLUTION|>--- conflicted
+++ resolved
@@ -684,12 +684,7 @@
 
     /** Locks all runs and modifies the list of historic runs for the given application and job type. */
     private void locked(ApplicationId id, JobType type, Consumer<SortedMap<RunId, Run>> modifications) {
-<<<<<<< HEAD
-        try (Lock __ = curator.lock(id, type)) {
-=======
-        Application application = controller.applications().requireApplication(TenantAndApplicationId.from(id));
-        try (Mutex __ = curator.lock(id, type)) {
->>>>>>> d8d8834a
+      try (Mutex __ = curator.lock(id, type)) {
             SortedMap<RunId, Run> runs = new TreeMap<>(curator.readHistoricRuns(id, type));
             modifications.accept(runs);
             curator.writeHistoricRuns(id, type, runs.values());
@@ -698,14 +693,9 @@
 
     /** Locks and modifies the run with the given id, provided it is still active. */
     public void locked(RunId id, UnaryOperator<Run> modifications) {
-<<<<<<< HEAD
-        try (Lock __ = curator.lock(id.application(), id.type())) {
-=======
-        Application application = controller.applications().requireApplication(TenantAndApplicationId.from(id.application()));
         try (Mutex __ = curator.lock(id.application(), id.type())) {
->>>>>>> d8d8834a
             active(id).ifPresent(run -> {
-                curator.writeLastRun(modifications.apply(run));
+                kurator.writeLastRun(modifications.apply(run));
             });
         }
     }
