--- conflicted
+++ resolved
@@ -4,16 +4,7 @@
       "id": "exclusive-load-balancer",
       "enabled": false,
       "enabledHostnames": [],
-<<<<<<< HEAD
-=======
       "enabledApplications": ["zoneapp:zoneapp:zoneapp"]
-    },
-    {
-      "id": "new-cache-counting",
-      "enabled": false,
-      "enabledHostnames": [],
->>>>>>> 028fd60d
-      "enabledApplications": []
     }
   ]
 }