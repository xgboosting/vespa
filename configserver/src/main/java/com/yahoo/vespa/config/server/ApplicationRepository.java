--- conflicted
+++ resolved
@@ -390,11 +390,6 @@
         SessionRepository sessionRepository = tenant.getSessionRepository();
         DeployLogger logger = new SilentDeployLogger();
         LocalSession newSession = sessionRepository.createSessionFromExisting(activeSession, logger, true, timeoutBudget);
-<<<<<<< HEAD
-        boolean internalRestart = deployWithInternalRestart.with(FetchVector.Dimension.APPLICATION_ID, application.serializedForm()).value();
-=======
-        sessionRepository.addLocalSession(newSession);
->>>>>>> 3d924531
 
         return Optional.of(Deployment.unprepared(newSession, this, hostProvisioner, tenant, logger, timeout, clock,
                                                  false /* don't validate as this is already deployed */, bootstrap));
