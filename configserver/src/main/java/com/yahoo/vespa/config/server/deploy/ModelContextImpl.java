--- conflicted
+++ resolved
@@ -205,11 +205,8 @@
         private final int maxCompactBuffers;
         private final boolean failDeploymentWithInvalidJvmOptions;
         private final double tlsSizeFraction;
-<<<<<<< HEAD
         private final List<String> ignoredHttpUserAgents;
-=======
         private final boolean enableServerOcspStapling;
->>>>>>> 1f3e5d10
 
         public FeatureFlags(FlagSource source, ApplicationId appId) {
             this.defaultTermwiseLimit = flagValue(source, appId, Flags.DEFAULT_TERM_WISE_LIMIT);
@@ -253,11 +250,8 @@
             this.maxCompactBuffers = flagValue(source, appId, Flags.MAX_COMPACT_BUFFERS);
             this.failDeploymentWithInvalidJvmOptions = flagValue(source, appId, Flags.FAIL_DEPLOYMENT_WITH_INVALID_JVM_OPTIONS);
             this.tlsSizeFraction = flagValue(source, appId, Flags.TLS_SIZE_FRACTION);
-<<<<<<< HEAD
             this.ignoredHttpUserAgents = flagValue(source, appId, PermanentFlags.IGNORED_HTTP_USER_AGENTS);
-=======
             this.enableServerOcspStapling = flagValue(source, appId, Flags.ENABLE_SERVER_OCSP_STAPLING);
->>>>>>> 1f3e5d10
         }
 
         @Override public double defaultTermwiseLimit() { return defaultTermwiseLimit; }
@@ -303,11 +297,8 @@
         @Override public boolean failDeploymentWithInvalidJvmOptions() { return failDeploymentWithInvalidJvmOptions; }
         @Override public int maxCompactBuffers() { return maxCompactBuffers; }
         @Override public double tlsSizeFraction() { return tlsSizeFraction; }
-<<<<<<< HEAD
         @Override public List<String> ignoredHttpUserAgents() { return ignoredHttpUserAgents; }
-=======
         @Override public boolean enableServerOcspStapling() { return enableServerOcspStapling; }
->>>>>>> 1f3e5d10
 
         private static <V> V flagValue(FlagSource source, ApplicationId appId, UnboundFlag<? extends V, ?, ?> flag) {
             return flag.bindTo(source)
