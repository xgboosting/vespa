--- conflicted
+++ resolved
@@ -199,22 +199,13 @@
             "Takes effect immediately on new hosts, on next redeploy for applications",
             APPLICATION_ID);
 
-<<<<<<< HEAD
-    public static final UnboundBooleanFlag ENABLE_PUBLIC_SIGNUP_FLOW = defineFeatureFlag(
-            "enable-public-signup-flow", false,
-            "Show the public signup flow for a user in the console",
-            "takes effect on browser reload of api/user/v1/user",
-            CONSOLE_USER_EMAIL
-    );
-
     public static final UnboundIntFlag MAX_TRIAL_TENANTS = defineIntFlag(
             "max-trial-tenants", -1,
+            List.of("ogronnesby"), "2020-12-03", "2021-04-01",
             "The maximum nr. of tenants with trial plan, -1 is unlimited",
             "Takes effect immediately"
     );
 
-=======
->>>>>>> 5ad34990
     public static final UnboundBooleanFlag CONTROLLER_PROVISION_LB = defineFeatureFlag(
             "controller-provision-lb", false,
             List.of("mpolden"), "2020-12-02", "2021-02-01",
