--- conflicted
+++ resolved
@@ -77,18 +77,11 @@
     eval_order.reserve(order_map.size());
     for (const auto & child : order_map) {
         eval_order.push_back(child.second);
-    }
-    
-<<<<<<< HEAD
-    return std::make_unique<SimplePhraseSearch>(std::move(children),std::move(md), childMatch,
-                                                eval_order, *tfmda[0], strict);
-=======
-    auto phrase = std::make_unique<SimplePhraseSearch>(std::move(children),
-                                                       std::move(md), std::move(childMatch),
-                                                       std::move(eval_order), *tfmda[0], strict);
-    phrase->setDoom(& _doom);
-    return phrase;
->>>>>>> 55cdc713
+    }    
+
+    return std::make_unique<SimplePhraseSearch>(std::move(children),
+                                                std::move(md), std::move(childMatch),
+                                                std::move(eval_order), *tfmda[0], strict);
 }
 
 SearchIterator::UP
