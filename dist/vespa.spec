# Copyright 2017 Yahoo Holdings. Licensed under the terms of the Apache 2.0 license. See LICENSE in the project root.

# Hack to speed up jar packing for now
%define __jar_repack %{nil}

# Only strip debug info
%global _find_debuginfo_opts -g

# Force special prefix for Vespa
%define _prefix /opt/vespa
%define _vespa_deps_prefix /opt/vespa-deps
%define _vespa_user vespa
%define _vespa_group vespa
%undefine _vespa_user_uid
%define _create_vespa_group 1
%define _create_vespa_user 1
%define _create_vespa_service 1
%define _defattr_is_vespa_vespa 0
%define _command_cmake cmake3

Name:           vespa
Version:        _VESPA_VERSION_
Release:        1%{?dist}
Summary:        Vespa - The open big data serving engine
Group:          Applications/Databases
License:        Commercial
URL:            http://vespa.ai
Source0:        vespa-%{version}.tar.gz

%if 0%{?centos}
BuildRequires: epel-release
%if 0%{?el7} && ! 0%{?amzn2}
BuildRequires: centos-release-scl
%endif
%endif
%if 0%{?el7}
%if 0%{?amzn2}
BuildRequires: gcc10-c++
BuildRequires: libatomic10-devel
BuildRequires: gcc10-binutils
BuildRequires: maven
%define _use_mvn_wrapper 1
%define _java_home /usr/lib/jvm/java-11-amazon-corretto.%{?_arch}
BuildRequires: python3-pytest
%else
BuildRequires: devtoolset-10-gcc-c++
BuildRequires: devtoolset-10-libatomic-devel
BuildRequires: devtoolset-10-binutils
BuildRequires: rh-maven35
%define _devtoolset_enable /opt/rh/devtoolset-10/enable
%define _rhmaven35_enable /opt/rh/rh-maven35/enable
BuildRequires: python36-pytest
%endif
BuildRequires: vespa-pybind11-devel
BuildRequires: python3-devel
%endif
%if 0%{?el8}
BuildRequires: gcc-toolset-10-gcc-c++
BuildRequires: gcc-toolset-10-binutils
%define _devtoolset_enable /opt/rh/gcc-toolset-10/enable
BuildRequires: maven
BuildRequires: pybind11-devel
BuildRequires: python3-pytest
BuildRequires: python36-devel
%endif
%if 0%{?fedora}
BuildRequires: gcc-c++
BuildRequires: libatomic
BuildRequires: pybind11-devel
BuildRequires: python3-pytest
BuildRequires: python3-devel
%endif
%if 0%{?el7}
BuildRequires: cmake3
BuildRequires: llvm7.0-devel
BuildRequires: vespa-boost-devel >= 1.76.0-1
BuildRequires: vespa-gtest >= 1.8.1-1
BuildRequires: vespa-icu-devel >= 65.1.0-1
BuildRequires: vespa-lz4-devel >= 1.9.2-2
BuildRequires: vespa-onnxruntime-devel = 1.7.1
BuildRequires: vespa-openssl-devel >= 1.1.1k-1
%if 0%{?centos}
%if 0%{?amzn2}
BuildRequires: vespa-protobuf-devel = 3.7.0-5.amzn2
%else
BuildRequires: vespa-protobuf-devel = 3.7.0-4.el7
%endif
%else
BuildRequires: vespa-protobuf-devel = 3.7.0-5.el7
%endif
BuildRequires: vespa-libzstd-devel >= 1.4.5-2
%endif
%if 0%{?el8}
BuildRequires: cmake >= 3.11.4-3
%if 0%{?centos}
<<<<<<< HEAD
# Current cmake on CentOS 8 is broken and manually requires libarchive install
BuildRequires: libarchive
%define _command_cmake cmake
%endif
%if 0%{?_centos_stream}
BuildRequires: llvm-devel >= 11.0.0
=======
BuildRequires: (llvm-devel >= 11.0.0 and llvm-devel < 12)
>>>>>>> 561fdf91
%else
BuildRequires: (llvm-devel >= 10.0.1 and llvm-devel < 11)
%endif
BuildRequires: vespa-boost-devel >= 1.76.0-1
BuildRequires: openssl-devel
BuildRequires: vespa-gtest >= 1.8.1-1
BuildRequires: vespa-lz4-devel >= 1.9.2-2
BuildRequires: vespa-onnxruntime-devel = 1.7.1
BuildRequires: vespa-protobuf-devel = 3.7.0-5.el8
BuildRequires: vespa-libzstd-devel >= 1.4.5-2
%endif
%if 0%{?fedora}
BuildRequires: cmake >= 3.9.1
BuildRequires: maven
BuildRequires: openssl-devel
BuildRequires: vespa-lz4-devel >= 1.9.2-2
BuildRequires: vespa-onnxruntime-devel = 1.7.1
BuildRequires: vespa-libzstd-devel >= 1.4.5-2
%if 0%{?fc32}
BuildRequires: protobuf-devel
BuildRequires: llvm-devel >= 10.0.0
BuildRequires: boost-devel >= 1.69
BuildRequires: gtest-devel
BuildRequires: gmock-devel
%endif
%if 0%{?fc33}
BuildRequires: protobuf-devel
BuildRequires: llvm-devel >= 11.0.0
BuildRequires: boost-devel >= 1.73
BuildRequires: gtest-devel
BuildRequires: gmock-devel
%endif
%if 0%{?fc34}
BuildRequires: protobuf-devel
BuildRequires: llvm-devel >= 12.0.0
BuildRequires: boost-devel >= 1.75
BuildRequires: gtest-devel
BuildRequires: gmock-devel
%endif
%if 0%{?fc35}
BuildRequires: protobuf-devel
BuildRequires: llvm-devel >= 12.0.0
BuildRequires: boost-devel >= 1.75
BuildRequires: gtest-devel
BuildRequires: gmock-devel
%endif
%endif
%if 0%{?el7} && 0%{?amzn2}
BuildRequires: vespa-xxhash-devel = 0.8.0
BuildRequires: vespa-openblas-devel = 0.3.12
BuildRequires: vespa-re2-devel = 20190801
%else
BuildRequires: xxhash-devel >= 0.8.0
BuildRequires: openblas-devel
BuildRequires: re2-devel
%endif
BuildRequires: zlib-devel
%if ! 0%{?el7}
BuildRequires: libicu-devel
%endif
%if 0%{?el7} && 0%{?amzn2}
BuildRequires: java-11-amazon-corretto
%else
BuildRequires: java-11-openjdk-devel
%endif
BuildRequires: rpm-build
BuildRequires: make
BuildRequires: git
BuildRequires: systemd
BuildRequires: flex >= 2.5.0
BuildRequires: bison >= 3.0.0
Requires: which
Requires: initscripts
Requires: libcgroup-tools
Requires: perl
Requires: perl-Carp
Requires: perl-Data-Dumper
Requires: perl-Digest-MD5
Requires: perl-Env
Requires: perl-Exporter
Requires: perl-File-Path
Requires: perl-File-Temp
Requires: perl-Getopt-Long
Requires: perl-IO-Socket-IP
Requires: perl-JSON
Requires: perl-libwww-perl
Requires: perl-LWP-Protocol-https
Requires: perl-Net-INET6Glue
Requires: perl-Pod-Usage
Requires: perl-URI
%if ! 0%{?el7}
Requires: valgrind
%endif
%if 0%{?el7} && 0%{?amzn2}
Requires: vespa-xxhash = 0.8.0
%else
Requires: xxhash
Requires: xxhash-libs >= 0.8.0
%endif
Requires: zlib
Requires: perf
Requires: gdb
Requires: nc
Requires: nghttp2
Requires: net-tools
Requires: unzip
Requires: zstd
%if 0%{?el7}
Requires: llvm7.0
%if ! 0%{?amzn2}
Requires: vespa-telegraf >= 1.1.1-1
Requires: vespa-valgrind >= 3.17.0-1
%endif
%define _vespa_llvm_version 7
%define _extra_link_directory /usr/lib64/llvm7.0/lib;%{_vespa_deps_prefix}/lib64
%if 0%{?amzn2}
%define _extra_include_directory /usr/include/llvm7.0;%{_vespa_deps_prefix}/include
%else
%define _extra_include_directory /usr/include/llvm7.0;%{_vespa_deps_prefix}/include;/usr/include/openblas
%endif
%endif
%if 0%{?el8}
%if 0%{?centos}
%define _vespa_llvm_version 11
%else
%define _vespa_llvm_version 10
%endif
%define _extra_link_directory %{_vespa_deps_prefix}/lib64
%define _extra_include_directory %{_vespa_deps_prefix}/include;/usr/include/openblas
%endif
%if 0%{?fedora}
%if 0%{?fc32}
%define _vespa_llvm_version 10
%endif
%if 0%{?fc33}
%define _vespa_llvm_version 11
%endif
%if 0%{?fc34}
%define _vespa_llvm_version 12
%endif
%if 0%{?fc35}
%define _vespa_llvm_version 12
%endif
%define _extra_link_directory %{_vespa_deps_prefix}/lib64
%define _extra_include_directory %{_vespa_deps_prefix}/include;/usr/include/openblas
%endif
%ifnarch x86_64
%define _skip_vespamalloc 1
%endif
Requires: %{name}-base = %{version}-%{release}
Requires: %{name}-libs = %{version}-%{release}
Requires: %{name}-clients = %{version}-%{release}
Requires: %{name}-config-model-fat = %{version}-%{release}
Requires: %{name}-jars = %{version}-%{release}
%if ! 0%{?_skip_vespamalloc:1}
Requires: %{name}-malloc = %{version}-%{release}
%endif
Requires: %{name}-tools = %{version}-%{release}

# Ugly workaround because vespamalloc/src/vespamalloc/malloc/mmap.cpp uses the private
# _dl_sym function. Exclude automated reqires for libraries in /opt/vespa-deps/lib64.
%if 0%{?amzn2}
%global __requires_exclude ^lib(c\\.so\\.6\\(GLIBC_PRIVATE\\)|pthread\\.so\\.0\\(GLIBC_PRIVATE\\)|(crypto|icui18n|icuuc|lz4|protobuf|ssl|zstd|onnxruntime|openblas|re2|xxhash)\\.so\\.[0-9.]*\\([A-Z._0-9]*\\))\\(64bit\\)$
%else
%global __requires_exclude ^lib(c\\.so\\.6\\(GLIBC_PRIVATE\\)|pthread\\.so\\.0\\(GLIBC_PRIVATE\\)|(crypto|icui18n|icuuc|lz4|protobuf|ssl|zstd|onnxruntime)\\.so\\.[0-9.]*\\([A-Z._0-9]*\\))\\(64bit\\)$
%endif


%description

Vespa - The open big data serving engine

%package base

Summary: Vespa - The open big data serving engine - base

%if 0%{?el7} && 0%{?amzn2}
Requires: java-11-amazon-corretto
%else
Requires: java-11-openjdk-devel
%endif
Requires: perl
Requires: perl-Getopt-Long
Requires(pre): shadow-utils

%description base

Vespa - The open big data serving engine - base

%package base-libs

Summary: Vespa - The open big data serving engine - base C++ libraries

%if 0%{?centos}
Requires: epel-release
%endif
%if 0%{?amzn2}
Requires: vespa-xxhash = 0.8.0
%else
Requires: xxhash-libs >= 0.8.0
%endif
%if 0%{?el7}
Requires: vespa-openssl >= 1.1.1k-1
%else
Requires: openssl-libs
%endif
Requires: vespa-lz4 >= 1.9.2-2
Requires: vespa-libzstd >= 1.4.5-2
%if 0%{?el8}
Requires: openblas
%else
%if 0%{?amzn2}
Requires: vespa-openblas
%else
Requires: openblas-serial
%endif
%endif
%if 0%{?amzn2}
Requires: vespa-re2 = 20190801
%else
Requires: re2
%endif

%description base-libs

Vespa - The open big data serving engine - base C++ libraries

%package libs

Summary: Vespa - The open big data serving engine - C++ libraries

Requires: %{name}-base-libs = %{version}-%{release}
%if 0%{?el7}
Requires: llvm7.0-libs
Requires: vespa-icu >= 65.1.0-1
Requires: vespa-openssl >= 1.1.1k-1
%if 0%{?centos}
%if 0%{?amzn2}
Requires: vespa-protobuf = 3.7.0-5.amzn2
%else
Requires: vespa-protobuf = 3.7.0-4.el7
%endif
%else
Requires: vespa-protobuf = 3.7.0-5.el7
%endif
%else
Requires: libicu
Requires: openssl-libs
%endif
%if 0%{?el8}
%if 0%{?centos}
Requires: (llvm-libs >= 11.0.0 and llvm-libs < 12)
%else
Requires: (llvm-libs >= 10.0.1 and llvm-libs < 11)
%endif
Requires: vespa-protobuf = 3.7.0-5.el8
%endif
%if 0%{?fedora}
Requires: protobuf
%if 0%{?fc32}
Requires: llvm-libs >= 10.0.0
%endif
%if 0%{?fc33}
Requires: llvm-libs >= 11.0.0
%endif
%if 0%{?fc34}
Requires: llvm-libs >= 12.0.0
%endif
%if 0%{?fc35}
Requires: llvm-libs >= 12.0.0
%endif
%endif
Requires: vespa-onnxruntime = 1.7.1

%description libs

Vespa - The open big data serving engine - C++ libraries

%package clients

Summary: Vespa - The open big data serving engine - clients

%description clients

Vespa - The open big data serving engine - clients

%package config-model-fat

Summary: Vespa - The open big data serving engine - config models

%description config-model-fat

Vespa - The open big data serving engine - config models

%package node-admin

Summary: Vespa - The open big data serving engine - node-admin

Requires: %{name}-base = %{version}-%{release}
Requires: %{name}-jars = %{version}-%{release}

%description node-admin

Vespa - The open big data serving engine - node-admin

%package jars

Summary: Vespa - The open big data serving engine - shared java jar files

%description jars

Vespa - The open big data serving engine - shared java jar files

%if ! 0%{?_skip_vespamalloc:1}
%package malloc

Summary: Vespa - The open big data serving engine - malloc library

%description malloc

Vespa - The open big data serving engine - malloc library
%endif

%package tools

Summary: Vespa - The open big data serving engine - tools

Requires: %{name}-base = %{version}-%{release}
Requires: %{name}-base-libs = %{version}-%{release}

%description tools

Vespa - The open big data serving engine - tools

%package ann-benchmark

Summary: Vespa - The open big data serving engine - ann-benchmark

Requires: %{name}-libs = %{version}-%{release}
%if 0%{?el7}
Requires: python3
%endif
%if 0%{?el8}
Requires: python36
%endif
%if 0%{?fedora}
Requires: python3
%endif

%description ann-benchmark

Vespa - The open big data serving engine - ann-benchmark

Python binding for the Vespa implementation of an HNSW index for
nearest neighbor search used for low-level benchmarking.

%prep
%if 0%{?installdir:1}
%setup -c -D -T
%else
%setup -q
%endif

%build
%if ! 0%{?installdir:1}
%if 0%{?_devtoolset_enable:1}
source %{_devtoolset_enable} || true
%endif
%if 0%{?_rhmaven35_enable:1}
source %{_rhmaven35_enable} || true
%endif

%if 0%{?_java_home:1}
export JAVA_HOME=%{?_java_home}
%else
export JAVA_HOME=/usr/lib/jvm/java-11-openjdk
%endif
export PATH="$JAVA_HOME/bin:$PATH"
export FACTORY_VESPA_VERSION=%{version}

%if 0%{?_use_mvn_wrapper}
mvn --batch-mode -e -N io.takari:maven:wrapper -Dmaven=3.6.3
%endif
%{?_use_mvn_wrapper:env VESPA_MAVEN_COMMAND=$(pwd)/mvnw }sh bootstrap.sh java
%{?_use_mvn_wrapper:./mvnw}%{!?_use_mvn_wrapper:mvn} --batch-mode -nsu -T 1C  install -Dmaven.test.skip=true -Dmaven.javadoc.skip=true
%{_command_cmake} -DCMAKE_INSTALL_PREFIX=%{_prefix} \
       -DJAVA_HOME=$JAVA_HOME \
       -DCMAKE_PREFIX_PATH=%{_vespa_deps_prefix} \
       -DEXTRA_LINK_DIRECTORY="%{_extra_link_directory}" \
       -DEXTRA_INCLUDE_DIRECTORY="%{_extra_include_directory}" \
       -DCMAKE_INSTALL_RPATH="%{_prefix}/lib64%{?_extra_link_directory:;%{_extra_link_directory}}" \
       %{?_vespa_llvm_version:-DVESPA_LLVM_VERSION="%{_vespa_llvm_version}"} \
       -DVESPA_USER=%{_vespa_user} \
       -DVESPA_UNPRIVILEGED=no \
       .

make %{_smp_mflags}
%endif

%install
rm -rf %{buildroot}

%if 0%{?installdir:1}
cp -r %{installdir} %{buildroot}
%else
make install DESTDIR=%{buildroot}
%endif

%if %{_create_vespa_service}
mkdir -p %{buildroot}/usr/lib/systemd/system
cp %{buildroot}/%{_prefix}/etc/systemd/system/vespa.service %{buildroot}/usr/lib/systemd/system
cp %{buildroot}/%{_prefix}/etc/systemd/system/vespa-configserver.service %{buildroot}/usr/lib/systemd/system
%endif

ln -s /usr/lib/jvm/jre-11-openjdk %{buildroot}/%{_prefix}/jdk

%clean
rm -rf $RPM_BUILD_ROOT

%pre base
%if %{_create_vespa_group}
getent group %{_vespa_group} >/dev/null || groupadd -r %{_vespa_group}
%endif
%if %{_create_vespa_user}
getent passwd %{_vespa_user} >/dev/null || \
    useradd -r %{?_vespa_user_uid:-u %{_vespa_user_uid}} -g %{_vespa_group} --home-dir %{_prefix} -s /sbin/nologin \
    -c "Create owner of all Vespa data files" %{_vespa_user}
%endif
echo "pathmunge %{_prefix}/bin" > /etc/profile.d/vespa.sh
echo "export VESPA_HOME=%{_prefix}" >> /etc/profile.d/vespa.sh
exit 0

%if %{_create_vespa_service}
%post
%systemd_post vespa-configserver.service
%systemd_post vespa.service
%endif

%if %{_create_vespa_service}
%preun
%systemd_preun vespa.service
%systemd_preun vespa-configserver.service
%endif

%if %{_create_vespa_service}
%postun
%systemd_postun_with_restart vespa.service
%systemd_postun_with_restart vespa-configserver.service
%endif

%postun base
if [ $1 -eq 0 ]; then # this is an uninstallation
    rm -f /etc/profile.d/vespa.sh
%if %{_create_vespa_user}
    ! getent passwd %{_vespa_user} >/dev/null || userdel %{_vespa_user}
%endif
%if %{_create_vespa_group}
    ! getent group %{_vespa_group} >/dev/null || groupdel %{_vespa_group}
%endif
fi
# Keep modifications to conf/vespa/default-env.txt across
# package uninstall + install.
if test -f %{_prefix}/conf/vespa/default-env.txt.rpmsave
then
    if test -f %{_prefix}/conf/vespa/default-env.txt
    then
	# Temporarily remove default-env.txt.rpmsave when
	# default-env.txt exists
	rm -f %{_prefix}/conf/vespa/default-env.txt.rpmsave
    else
	mv %{_prefix}/conf/vespa/default-env.txt.rpmsave %{_prefix}/conf/vespa/default-env.txt
    fi
fi

%files
%if %{_defattr_is_vespa_vespa}
%defattr(-,%{_vespa_user},%{_vespa_group},-)
%endif
%doc
%dir %{_prefix}
%{_prefix}/bin
%exclude %{_prefix}/bin/vespa-destination
%exclude %{_prefix}/bin/vespa-document-statistics
%exclude %{_prefix}/bin/vespa-fbench
%exclude %{_prefix}/bin/vespa-feeder
%exclude %{_prefix}/bin/vespa-get
%exclude %{_prefix}/bin/vespa-logfmt
%exclude %{_prefix}/bin/vespa-query-profile-dump-tool
%exclude %{_prefix}/bin/vespa-stat
%exclude %{_prefix}/bin/vespa-security-env
%exclude %{_prefix}/bin/vespa-summary-benchmark
%exclude %{_prefix}/bin/vespa-visit
%exclude %{_prefix}/bin/vespa-visit-target
%dir %{_prefix}/conf
%{_prefix}/conf/configserver
%{_prefix}/conf/configserver-app
%exclude %{_prefix}/conf/configserver-app/components/config-model-fat.jar
%exclude %{_prefix}/conf/configserver-app/config-models.xml
%dir %{_prefix}/conf/logd
%dir %{_prefix}/conf/vespa
%dir %attr(-,%{_vespa_user},-) %{_prefix}/conf/zookeeper
%dir %{_prefix}/etc
%{_prefix}/etc/systemd
%{_prefix}/etc/vespa
%if ! 0%{?_skip_vespamalloc:1}
%exclude %{_prefix}/etc/vespamalloc.conf
%endif
%{_prefix}/include
%dir %{_prefix}/lib
%dir %{_prefix}/lib/jars
%{_prefix}/lib/jars/application-model-jar-with-dependencies.jar
%{_prefix}/lib/jars/application-preprocessor-jar-with-dependencies.jar
%{_prefix}/lib/jars/athenz-identity-provider-service-jar-with-dependencies.jar
%{_prefix}/lib/jars/cloud-tenant-cd-jar-with-dependencies.jar
%{_prefix}/lib/jars/clustercontroller-apps-jar-with-dependencies.jar
%{_prefix}/lib/jars/clustercontroller-core-jar-with-dependencies.jar
%{_prefix}/lib/jars/clustercontroller-reindexer-jar-with-dependencies.jar
%{_prefix}/lib/jars/clustercontroller-utils-jar-with-dependencies.jar
%{_prefix}/lib/jars/config-models
%{_prefix}/lib/jars/config-proxy-jar-with-dependencies.jar
%{_prefix}/lib/jars/configserver-flags-jar-with-dependencies.jar
%{_prefix}/lib/jars/configserver-jar-with-dependencies.jar
%{_prefix}/lib/jars/document.jar
%{_prefix}/lib/jars/filedistribution-jar-with-dependencies.jar
%{_prefix}/lib/jars/jdisc_jetty.jar
%{_prefix}/lib/jars/logserver-jar-with-dependencies.jar
%{_prefix}/lib/jars/metrics-proxy-jar-with-dependencies.jar
%{_prefix}/lib/jars/node-repository-jar-with-dependencies.jar
%{_prefix}/lib/jars/orchestrator-jar-with-dependencies.jar
%{_prefix}/lib/jars/predicate-search-jar-with-dependencies.jar
%{_prefix}/lib/jars/searchlib.jar
%{_prefix}/lib/jars/searchlib-jar-with-dependencies.jar
%{_prefix}/lib/jars/service-monitor-jar-with-dependencies.jar
%{_prefix}/lib/jars/tenant-cd-api-jar-with-dependencies.jar
%{_prefix}/lib/jars/vespa_feed_perf-jar-with-dependencies.jar
%{_prefix}/lib/jars/vespa-osgi-testrunner-jar-with-dependencies.jar
%{_prefix}/lib/jars/vespa-testrunner-components.jar
%{_prefix}/lib/jars/vespa-testrunner-components-jar-with-dependencies.jar
%{_prefix}/lib/jars/zookeeper-command-line-client-jar-with-dependencies.jar
%{_prefix}/lib/perl5
%{_prefix}/libexec
%exclude %{_prefix}/libexec/vespa_ann_benchmark
%exclude %{_prefix}/libexec/vespa/common-env.sh
%exclude %{_prefix}/libexec/vespa/node-admin.sh
%exclude %{_prefix}/libexec/vespa/standalone-container.sh
%exclude %{_prefix}/libexec/vespa/vespa-curl-wrapper
%dir %attr(1777,-,-) %{_prefix}/logs
%dir %attr(1777,%{_vespa_user},-) %{_prefix}/logs/vespa
%dir %attr(-,%{_vespa_user},-) %{_prefix}/logs/vespa/configserver
%dir %attr(-,%{_vespa_user},-) %{_prefix}/logs/vespa/node-admin
%dir %attr(-,%{_vespa_user},-) %{_prefix}/logs/vespa/search
%{_prefix}/man
%{_prefix}/sbin
%{_prefix}/share
%dir %attr(1777,-,-) %{_prefix}/tmp
%dir %attr(1777,%{_vespa_user},-) %{_prefix}/tmp/vespa
%dir %{_prefix}/var
%dir %{_prefix}/var/db
%dir %attr(-,%{_vespa_user},-) %{_prefix}/var/db/vespa
%dir %attr(-,%{_vespa_user},-) %{_prefix}/var/db/vespa/logcontrol
%dir %attr(-,%{_vespa_user},-) %{_prefix}/var/zookeeper
%config(noreplace) %{_prefix}/conf/logd/logd.cfg
%if %{_create_vespa_service}
%attr(644,root,root) /usr/lib/systemd/system/vespa.service
%attr(644,root,root) /usr/lib/systemd/system/vespa-configserver.service
%endif

%files base
%if %{_defattr_is_vespa_vespa}
%defattr(-,%{_vespa_user},%{_vespa_group},-)
%endif
%dir %{_prefix}
%dir %{_prefix}/bin
%{_prefix}/bin/vespa-logfmt
%{_prefix}/bin/vespa-security-env
%dir %{_prefix}/conf
%dir %{_prefix}/conf/vespa
%config(noreplace) %{_prefix}/conf/vespa/default-env.txt
%{_prefix}/jdk
%dir %{_prefix}/lib
%dir %{_prefix}/lib/jars
%{_prefix}/lib/jars/security-tools-jar-with-dependencies.jar
%dir %{_prefix}/libexec
%dir %{_prefix}/libexec/vespa
%{_prefix}/libexec/vespa/common-env.sh
%{_prefix}/libexec/vespa/vespa-curl-wrapper

%files base-libs
%if %{_defattr_is_vespa_vespa}
%defattr(-,%{_vespa_user},%{_vespa_group},-)
%endif
%dir %{_prefix}
%dir %{_prefix}/lib64
%{_prefix}/lib64/libfastos.so
%{_prefix}/lib64/libfnet.so
%{_prefix}/lib64/libstaging_vespalib.so
%{_prefix}/lib64/libvespadefaults.so
%{_prefix}/lib64/libvespalib.so
%{_prefix}/lib64/libvespalog.so

%files libs
%if %{_defattr_is_vespa_vespa}
%defattr(-,%{_vespa_user},%{_vespa_group},-)
%endif
%dir %{_prefix}
%{_prefix}/lib64
%exclude %{_prefix}/lib64/libfastos.so
%exclude %{_prefix}/lib64/libfnet.so
%exclude %{_prefix}/lib64/libstaging_vespalib.so
%exclude %{_prefix}/lib64/libvespadefaults.so
%exclude %{_prefix}/lib64/libvespalib.so
%exclude %{_prefix}/lib64/libvespalog.so
%if ! 0%{?_skip_vespamalloc:1}
%exclude %{_prefix}/lib64/vespa
%endif

%files clients
%if %{_defattr_is_vespa_vespa}
%defattr(-,%{_vespa_user},%{_vespa_group},-)
%endif
%dir %{_prefix}
%dir %{_prefix}/conf
%dir %{_prefix}/conf/vespa-feed-client
%dir %{_prefix}/lib
%dir %{_prefix}/lib/jars
%{_prefix}/bin/vespa-feed-client
%{_prefix}/conf/vespa-feed-client/logging.properties
%{_prefix}/lib/jars/vespa-http-client-jar-with-dependencies.jar
%{_prefix}/lib/jars/vespa-feed-client-cli-jar-with-dependencies.jar

%files config-model-fat
%if %{_defattr_is_vespa_vespa}
%defattr(-,%{_vespa_user},%{_vespa_group},-)
%endif
%dir %{_prefix}
%dir %{_prefix}/conf
%dir %{_prefix}/conf/configserver-app
%dir %{_prefix}/conf/configserver-app/components
%{_prefix}/conf/configserver-app/components/config-model-fat.jar
%{_prefix}/conf/configserver-app/config-models.xml
%dir %{_prefix}/lib
%dir %{_prefix}/lib/jars
%{_prefix}/lib/jars/config-model-fat.jar

%files node-admin
%if %{_defattr_is_vespa_vespa}
%defattr(-,%{_vespa_user},%{_vespa_group},-)
%endif
%dir %{_prefix}
%dir %{_prefix}/conf
%{_prefix}/conf/node-admin-app
%dir %{_prefix}/libexec
%dir %{_prefix}/libexec/vespa
%{_prefix}/libexec/vespa/node-admin.sh

%files jars
%if %{_defattr_is_vespa_vespa}
%defattr(-,%{_vespa_user},%{_vespa_group},-)
%endif
%dir %{_prefix}
%dir %{_prefix}/lib
%dir %{_prefix}/lib/jars
%{_prefix}/lib/jars/asm-*.jar
%{_prefix}/lib/jars/aopalliance-repackaged-*.jar
%{_prefix}/lib/jars/bcpkix-jdk15on-*.jar
%{_prefix}/lib/jars/bcprov-jdk15on-*.jar
%{_prefix}/lib/jars/config-bundle-jar-with-dependencies.jar
%{_prefix}/lib/jars/configdefinitions-jar-with-dependencies.jar
%{_prefix}/lib/jars/configgen.jar
%{_prefix}/lib/jars/config-model-api-jar-with-dependencies.jar
%{_prefix}/lib/jars/config-model-jar-with-dependencies.jar
%{_prefix}/lib/jars/config-provisioning-jar-with-dependencies.jar
%{_prefix}/lib/jars/container-disc-jar-with-dependencies.jar
%{_prefix}/lib/jars/container-jersey2-jar-with-dependencies.jar
%{_prefix}/lib/jars/container-search-and-docproc-jar-with-dependencies.jar
%{_prefix}/lib/jars/container-search-gui-jar-with-dependencies.jar
%{_prefix}/lib/jars/defaults-jar-with-dependencies.jar
%{_prefix}/lib/jars/docprocs-jar-with-dependencies.jar
%{_prefix}/lib/jars/flags-jar-with-dependencies.jar
%{_prefix}/lib/jars/hk2-*.jar
%{_prefix}/lib/jars/hosted-zone-api-jar-with-dependencies.jar
%{_prefix}/lib/jars/jackson-*.jar
%{_prefix}/lib/jars/javassist-*.jar
%{_prefix}/lib/jars/javax.*.jar
%{_prefix}/lib/jars/jdisc-cloud-aws-jar-with-dependencies.jar
%{_prefix}/lib/jars/jdisc_core-jar-with-dependencies.jar
%{_prefix}/lib/jars/jdisc-security-filters-jar-with-dependencies.jar
%{_prefix}/lib/jars/jersey-*.jar
%{_prefix}/lib/jars/alpn-*.jar
%{_prefix}/lib/jars/http2-*.jar
%{_prefix}/lib/jars/jetty-*.jar
%{_prefix}/lib/jars/mimepull-*.jar
%{_prefix}/lib/jars/model-evaluation-jar-with-dependencies.jar
%{_prefix}/lib/jars/model-integration-jar-with-dependencies.jar
%{_prefix}/lib/jars/org.apache.aries.spifly.dynamic.bundle-*.jar
%{_prefix}/lib/jars/osgi-resource-locator-*.jar
%{_prefix}/lib/jars/security-utils-jar-with-dependencies.jar
%{_prefix}/lib/jars/standalone-container-jar-with-dependencies.jar
%{_prefix}/lib/jars/validation-api-*.jar
%{_prefix}/lib/jars/vespa-athenz-jar-with-dependencies.jar
%{_prefix}/lib/jars/vespaclient-container-plugin-jar-with-dependencies.jar
%{_prefix}/lib/jars/vespajlib.jar
%{_prefix}/lib/jars/zkfacade-jar-with-dependencies.jar
%{_prefix}/lib/jars/zookeeper-server-*-jar-with-dependencies.jar
%{_prefix}/lib/jars/zookeeper-server-common-jar-with-dependencies.jar
%{_prefix}/lib/jars/zookeeper-server-jar-with-dependencies.jar
%dir %{_prefix}/libexec
%dir %{_prefix}/libexec/vespa
%{_prefix}/libexec/vespa/standalone-container.sh

%if ! 0%{?_skip_vespamalloc:1}
%files malloc
%if %{_defattr_is_vespa_vespa}
%defattr(-,%{_vespa_user},%{_vespa_group},-)
%endif
%dir %{_prefix}
%dir %{_prefix}/etc
%config(noreplace) %{_prefix}/etc/vespamalloc.conf
%dir %{_prefix}/lib64
%{_prefix}/lib64/vespa
%endif

%files tools
%if %{_defattr_is_vespa_vespa}
%defattr(-,%{_vespa_user},%{_vespa_group},-)
%endif
%dir %{_prefix}
%dir %{_prefix}/bin
%{_prefix}/bin/vespa-destination
%{_prefix}/bin/vespa-document-statistics
%{_prefix}/bin/vespa-fbench
%{_prefix}/bin/vespa-feeder
%{_prefix}/bin/vespa-get
%{_prefix}/bin/vespa-query-profile-dump-tool
%{_prefix}/bin/vespa-stat
%{_prefix}/bin/vespa-summary-benchmark
%{_prefix}/bin/vespa-visit
%{_prefix}/bin/vespa-visit-target
%dir %{_prefix}/lib
%dir %{_prefix}/lib/jars
%{_prefix}/lib/jars/vespaclient-java-jar-with-dependencies.jar

%files ann-benchmark
%if %{_defattr_is_vespa_vespa}
%defattr(-,%{_vespa_user},%{_vespa_group},-)
%endif
%dir %{_prefix}
%dir %{_prefix}/libexec
%{_prefix}/libexec/vespa_ann_benchmark

%changelog<|MERGE_RESOLUTION|>--- conflicted
+++ resolved
@@ -93,16 +93,13 @@
 %if 0%{?el8}
 BuildRequires: cmake >= 3.11.4-3
 %if 0%{?centos}
-<<<<<<< HEAD
 # Current cmake on CentOS 8 is broken and manually requires libarchive install
 BuildRequires: libarchive
 %define _command_cmake cmake
 %endif
 %if 0%{?_centos_stream}
 BuildRequires: llvm-devel >= 11.0.0
-=======
 BuildRequires: (llvm-devel >= 11.0.0 and llvm-devel < 12)
->>>>>>> 561fdf91
 %else
 BuildRequires: (llvm-devel >= 10.0.1 and llvm-devel < 11)
 %endif
